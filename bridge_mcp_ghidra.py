--- conflicted
+++ resolved
@@ -128,9 +128,6 @@
         return ["Error: query string is required"]
     return safe_get("searchFunctions", {"query": query, "offset": offset, "limit": limit})
 
-<<<<<<< HEAD
-# New functionalities
-
 @mcp.tool()
 def get_function_by_address(address: str) -> str:
     """
@@ -214,7 +211,7 @@
     Set a local variable's type.
     """
     return safe_post("set_local_variable_type", {"function_address": function_address, "variable_name": variable_name, "new_type": new_type})
-=======
+
 @mcp.tool()
 def rename_variable(function_name: str, old_name: str, new_name: str) -> str:
     """
@@ -225,7 +222,6 @@
         "oldName": old_name,
         "newName": new_name
     })
->>>>>>> c0d304cc
 
 if __name__ == "__main__":
     mcp.run()